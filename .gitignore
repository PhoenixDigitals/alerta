*.pyc
*.pyo
*.swp
*.egg
*.BAK
<<<<<<< HEAD
alerta.egg-info/
ve
dist
build
=======
build/
alerta.egg-info/
.idea/
>>>>>>> 2267f611
<|MERGE_RESOLUTION|>--- conflicted
+++ resolved
@@ -3,13 +3,8 @@
 *.swp
 *.egg
 *.BAK
-<<<<<<< HEAD
 alerta.egg-info/
 ve
 dist
 build
-=======
-build/
-alerta.egg-info/
-.idea/
->>>>>>> 2267f611
+.idea